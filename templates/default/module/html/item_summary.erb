--- conflicted
+++ resolved
@@ -30,11 +30,7 @@
   <% if @item.visibility != :public %><span class="note title <%= @item.visibility %>"><%= @item.visibility %></span><% end %>
   <% if @item.has_tag?(:abstract) %><span class="abstract note title">abstract</span><% end %>
   <% if @item.has_tag?(:deprecated) %><span class="deprecated note title">deprecated</span><% end %>
-<<<<<<< HEAD
   <% if @item.has_tag?(:api) && @item.tag(:api).text == 'private' %><span class="private note title">Private</span><% end %>
-=======
-  <% if @item.has_tag?(:api) && @item.tag(:api).text == 'private' %><span class="private note title">private</span><% end %>
->>>>>>> 22c89032
 
   <% if @item.has_tag?(:deprecated) %>
     <span class="summary_desc"><strong>Deprecated.</strong> <%= htmlify_line @item.tag(:deprecated).text %></span>
