# @private
def __p(*path) File.join(YARD::ROOT, 'yard', *path) end

module YARD
  module CLI # Namespace for command-line interface components
<<<<<<< HEAD
    autoload :Command,        __p('cli/command')
    autoload :CommandParser,  __p('cli/command_parser')
    autoload :Gems,           __p('cli/gems')
    autoload :Graph,          __p('cli/graph')
    autoload :Help,           __p('cli/help')
    autoload :Server,         __p('cli/server')
    autoload :Yardoc,         __p('cli/yardoc')
    autoload :YRI,            __p('cli/yri')
=======
    autoload :Base,       __p('cli/base')
    autoload :Server,     __p('cli/server')
    autoload :YardGraph,  __p('cli/yard_graph')
    autoload :Yardoc,     __p('cli/yardoc')
    autoload :YRI,        __p('cli/yri')
>>>>>>> f535d642
  end
  
  # A "code object" is defined as any entity in the Ruby language.
  # Classes, modules, methods, class variables and constants are the
  # major objects, but DSL languages can create their own by inheriting
  # from {CodeObjects::Base}.
  module CodeObjects 
    autoload :Base,                 __p('code_objects/base')
    autoload :CodeObjectList,       __p('code_objects/base')
    autoload :ClassObject,          __p('code_objects/class_object')
    autoload :ClassVariableObject,  __p('code_objects/class_variable_object')
    autoload :ConstantObject,       __p('code_objects/constant_object')
    autoload :ExtendedMethodObject, __p('code_objects/extended_method_object')
    autoload :MethodObject,         __p('code_objects/method_object')
    autoload :ModuleObject,         __p('code_objects/module_object')
    autoload :NamespaceObject,      __p('code_objects/namespace_object')
    autoload :Proxy,                __p('code_objects/proxy')
    autoload :ProxyMethodError,     __p('code_objects/proxy')
    autoload :RootObject,           __p('code_objects/root_object')
    
    autoload :BUILTIN_ALL,          __p('code_objects/base')
    autoload :BUILTIN_CLASSES,      __p('code_objects/base')
    autoload :BUILTIN_MODULES,      __p('code_objects/base')
    autoload :BUILTIN_EXCEPTIONS,   __p('code_objects/base')
    autoload :CONSTANTMATCH,        __p('code_objects/base')
    autoload :METHODMATCH,          __p('code_objects/base')
    autoload :METHODNAMEMATCH,      __p('code_objects/base')
    autoload :NAMESPACEMATCH,       __p('code_objects/base')
    autoload :NSEP,                 __p('code_objects/base')
    autoload :NSEPQ,                __p('code_objects/base')
    autoload :ISEP,                 __p('code_objects/base')
    autoload :ISEPQ,                __p('code_objects/base')
    autoload :CSEP,                 __p('code_objects/base')
    autoload :CSEPQ,                __p('code_objects/base')
  end

  # Handlers are called during the data processing part of YARD's
  # parsing phase. This allows YARD as well as any custom extension to
  # analyze source and generate {CodeObjects} to be stored for later use.
  module Handlers
    module Ruby # All Ruby handlers
      module Legacy # Handlers for old Ruby 1.8 parser
        autoload :Base,                  __p('handlers/ruby/legacy/base')

        autoload :AliasHandler,          __p('handlers/ruby/legacy/alias_handler')
        autoload :AttributeHandler,      __p('handlers/ruby/legacy/attribute_handler')
        autoload :ClassHandler,          __p('handlers/ruby/legacy/class_handler')
        autoload :ClassConditionHandler, __p('handlers/ruby/legacy/class_condition_handler')
        autoload :ClassVariableHandler,  __p('handlers/ruby/legacy/class_variable_handler')
        autoload :ConstantHandler,       __p('handlers/ruby/legacy/constant_handler')
        autoload :ExceptionHandler,      __p('handlers/ruby/legacy/exception_handler')
        autoload :ExtendHandler,         __p('handlers/ruby/legacy/extend_handler')
        autoload :MethodHandler,         __p('handlers/ruby/legacy/method_handler')
        autoload :MixinHandler,          __p('handlers/ruby/legacy/mixin_handler')
        autoload :ModuleHandler,         __p('handlers/ruby/legacy/module_handler')
        autoload :ProcessHandler,        __p('handlers/ruby/legacy/process_handler')
        autoload :VisibilityHandler,     __p('handlers/ruby/legacy/visibility_handler')
        autoload :YieldHandler,          __p('handlers/ruby/legacy/yield_handler')
      end

      autoload :Base,                    __p('handlers/ruby/base')

      autoload :AliasHandler,            __p('handlers/ruby/alias_handler')
      autoload :AttributeHandler,        __p('handlers/ruby/attribute_handler')
      autoload :ClassHandler,            __p('handlers/ruby/class_handler')
      autoload :ClassConditionHandler,   __p('handlers/ruby/class_condition_handler')
      autoload :ClassVariableHandler,    __p('handlers/ruby/class_variable_handler')
      autoload :ConstantHandler,         __p('handlers/ruby/constant_handler')
      autoload :ExceptionHandler,        __p('handlers/ruby/exception_handler')
      autoload :ExtendHandler,           __p('handlers/ruby/extend_handler')
      autoload :MethodHandler,           __p('handlers/ruby/method_handler')
      autoload :MethodConditionHandler,  __p('handlers/ruby/method_condition_handler')
      autoload :MixinHandler,            __p('handlers/ruby/mixin_handler')
      autoload :ModuleHandler,           __p('handlers/ruby/module_handler')
      autoload :ProcessHandler,          __p('handlers/ruby/process_handler')
      autoload :StructHandlerMethods,    __p('handlers/ruby/struct_handler_methods')
      autoload :VisibilityHandler,       __p('handlers/ruby/visibility_handler')
      autoload :YieldHandler,            __p('handlers/ruby/yield_handler')
    end

    autoload :Base,                      __p('handlers/base')
    autoload :Processor,                 __p('handlers/processor')
  end

  # The parser namespace holds all parsing engines used by YARD. 
  # Currently only Ruby parsers are implemented with support planned for C.
  module Parser
    module Ruby # Ruby parsing components.
      module Legacy # Handles Ruby parsing in Ruby 1.8.
        autoload :RipperParser,   __p('parser/ruby/legacy/ruby_parser')
        autoload :RubyParser,     __p('parser/ruby/legacy/ruby_parser')
        autoload :RubyToken,      __p('parser/ruby/legacy/ruby_lex')
        autoload :Statement,      __p('parser/ruby/legacy/statement')
        autoload :StatementList,  __p('parser/ruby/legacy/statement_list')
        autoload :TokenList,      __p('parser/ruby/legacy/token_list')
      end

      autoload :AstNode,           __p('parser/ruby/ast_node')
      autoload :RubyParser,        __p('parser/ruby/ruby_parser')
    end

    autoload :Base,                __p('parser/base')
    autoload :CParser,             __p('parser/c_parser')
    autoload :ParserSyntaxError,   __p('parser/source_parser')
    autoload :SourceParser,        __p('parser/source_parser')
    autoload :UndocumentableError, __p('parser/source_parser')
  end
  
  module Rake # Holds Rake tasks used by YARD
    autoload :YardocTask, __p('rake/yardoc_task')
  end
  
  module Serializers # Namespace for components that serialize to various endpoints
    autoload :Base,                 __p('serializers/base')
    autoload :FileSystemSerializer, __p('serializers/file_system_serializer')
    autoload :ProcessSerializer,    __p('serializers/process_serializer')
    autoload :StdoutSerializer,     __p('serializers/stdout_serializer')
    autoload :YardocSerializer,     __p('serializers/yardoc_serializer')
  end
  
  module Server
    autoload :DocServer,            __p('server/doc_server')
    autoload :DocServerSerializer,  __p('server/doc_server_serializer')
    autoload :DocServerUrlHelper,   __p('server/doc_server_url_helper')
    autoload :WebrickAdapter,       __p('server/webrick_adapter')
  end
  
  module Tags # Namespace for Tag components
    autoload :DefaultFactory, __p('tags/default_factory')
    autoload :DefaultTag,     __p('tags/default_tag')
    autoload :Library,        __p('tags/library')
    autoload :OptionTag,      __p('tags/option_tag')
    autoload :OverloadTag,    __p('tags/overload_tag')
    autoload :RefTag,         __p('tags/ref_tag')
    autoload :RefTagList,     __p('tags/ref_tag_list')
    autoload :Tag,            __p('tags/tag')
    autoload :TagFormatError, __p('tags/tag_format_error')
  end
  
  module Templates # Namespace for templating system
    module Helpers # Namespace for template helpers
      autoload :BaseHelper,                 __p('templates/helpers/base_helper')
      autoload :FilterHelper,               __p('templates/helpers/filter_helper')
      autoload :HtmlHelper,                 __p('templates/helpers/html_helper')
      autoload :HtmlSyntaxHighlightHelper,  __p('templates/helpers/html_syntax_highlight_helper' + (RUBY18 ? '18' : ''))
      autoload :MarkupHelper,               __p('templates/helpers/markup_helper')
      autoload :MethodHelper,               __p('templates/helpers/method_helper')
      autoload :ModuleHelper,               __p('templates/helpers/module_helper')
      autoload :TextHelper,                 __p('templates/helpers/text_helper')
      autoload :UMLHelper,                  __p('templates/helpers/uml_helper')
    end

    autoload :Engine,   __p('templates/engine')
    autoload :Template, __p('templates/template')
    autoload :ErbCache, __p('templates/erb_cache')
  end

  autoload :Docstring,      __p('docstring')
  autoload :Logger,         __p('logging')
  autoload :Registry,       __p('registry')
  autoload :RegistryStore,  __p('registry_store')
  autoload :Verifier,       __p('verifier')
end

undef __p<|MERGE_RESOLUTION|>--- conflicted
+++ resolved
@@ -3,7 +3,6 @@
 
 module YARD
   module CLI # Namespace for command-line interface components
-<<<<<<< HEAD
     autoload :Command,        __p('cli/command')
     autoload :CommandParser,  __p('cli/command_parser')
     autoload :Gems,           __p('cli/gems')
@@ -12,13 +11,6 @@
     autoload :Server,         __p('cli/server')
     autoload :Yardoc,         __p('cli/yardoc')
     autoload :YRI,            __p('cli/yri')
-=======
-    autoload :Base,       __p('cli/base')
-    autoload :Server,     __p('cli/server')
-    autoload :YardGraph,  __p('cli/yard_graph')
-    autoload :Yardoc,     __p('cli/yardoc')
-    autoload :YRI,        __p('cli/yri')
->>>>>>> f535d642
   end
   
   # A "code object" is defined as any entity in the Ruby language.
