--- conflicted
+++ resolved
@@ -70,7 +70,6 @@
   end
   
   module Handlers
-<<<<<<< HEAD
     module Ruby
       if RUBY18
         module Legacy
@@ -82,6 +81,7 @@
           autoload :ClassVariableHandler, 'yard/handlers/ruby/legacy/class_variable_handler'
           autoload :ConstantHandler,      'yard/handlers/ruby/legacy/constant_handler'
           autoload :ExceptionHandler,     'yard/handlers/ruby/legacy/exception_handler'
+          autoload :ExtendHandler,        'yard/handlers/ruby/legacy/extend_handler'
           autoload :MethodHandler,        'yard/handlers/ruby/legacy/method_handler'
           autoload :MixinHandler,         'yard/handlers/ruby/legacy/mixin_handler'
           autoload :ModuleHandler,        'yard/handlers/ruby/legacy/module_handler'
@@ -101,22 +101,6 @@
     autoload :Base,                       'yard/handlers/base'
     autoload :Processor,                  'yard/handlers/processor'
     autoload :UndocumentableError,        'yard/handlers/base'
-=======
-    autoload :AliasHandler,         'yard/handlers/alias_handler'
-    autoload :AttributeHandler,     'yard/handlers/attribute_handler'
-    autoload :Base,                 'yard/handlers/base'
-    autoload :ClassHandler,         'yard/handlers/class_handler'
-    autoload :ClassVariableHandler, 'yard/handlers/class_variable_handler'
-    autoload :ConstantHandler,      'yard/handlers/constant_handler'
-    autoload :ExceptionHandler,     'yard/handlers/exception_handler'
-    autoload :MethodHandler,        'yard/handlers/method_handler'
-    autoload :MixinHandler,         'yard/handlers/mixin_handler'
-    autoload :ExtendHandler,        'yard/handlers/extend_handler'
-    autoload :ModuleHandler,        'yard/handlers/module_handler'
-    autoload :VisibilityHandler,    'yard/handlers/visibility_handler'
-    autoload :UndocumentableError,  'yard/handlers/base'
-    autoload :YieldHandler,         'yard/handlers/yield_handler'
->>>>>>> 3a43d781
   end
 
   module Parser
