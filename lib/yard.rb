module YARD
  VERSION = "0.2.3.5"
  ROOT = File.dirname(__FILE__)
  TEMPLATE_ROOT = File.join(File.dirname(__FILE__), '..', 'templates')
  CONFIG_DIR = File.expand_path('~/.yard')
  
  # An alias to {Parser::SourceParser}'s parsing method
  # 
  # @example Parse a glob of files
  #   YARD.parse('lib/**/*.rb')
  # @see Parser::SourceParser.parse
  def self.parse(*args) Parser::SourceParser.parse(*args) end

  # An alias to {Parser::SourceParser}'s parsing method
  # 
  # @example Parse a string of input
  #   YARD.parse_string('class Foo; end')
  # @see Parser::SourceParser.parse_string
  def self.parse_string(*args) Parser::SourceParser.parse_string(*args) end
  
  # Loads gems that match the name 'yard-*' (recommended) or 'yard_*' except
  # those listed in +~/.yard/ignored_plugins+. This is called immediately 
  # after YARD is loaded to allow plugin support.
  # 
  # @return [true] always returns true
  def self.load_plugins
<<<<<<< HEAD
    ignored_plugins_file = File.join(CONFIG_DIR, "ignored_plugins")
    if File.file?(ignored_plugins_file)
      ignored_plugins = IO.read(ignored_plugins_file).split(/\s+/)
    else
      ignored_plugins = []
    end
    
    Gem.source_index.all_gems.values.each do |gem|
=======
    Gem.source_index.entries.each do |pkgname, gem|
>>>>>>> 518e16e0
      begin
        if gem.name =~ /^yard[-_]/ && !ignored_plugins.include?(gem.name)
          log.debug "Loading plugin '#{gem.name}'..."
          require gem.name 
        end
      rescue Gem::LoadError, LoadError
        log.warn "Error loading plugin '#{gem.name}'"
      end
    end
    true
  end
end

# Ruby 1.9.2 removes '.' which is not exactly a good idea
$LOAD_PATH.push('.') if RUBY_VERSION >= '1.9.2'

# Keep track of Ruby version for compatibility code
RUBY19, RUBY18 = *(RUBY_VERSION >= "1.9" ? [true, false] : [false, true])

# Load Ruby core extension classes
Dir.glob(File.join(YARD::ROOT, 'yard', 'core_ext', '*')).each do |file|
  require file.gsub(/\.rb$/, '')
end

['autoload', 'globals'].each do |file| 
  require File.join(YARD::ROOT, 'yard', file)
end

# Load any plugins
begin
  require 'rubygems'
  YARD.load_plugins
rescue LoadError
  log.debug "RubyGems is not present, skipping plugin loading"
end<|MERGE_RESOLUTION|>--- conflicted
+++ resolved
@@ -24,7 +24,6 @@
   # 
   # @return [true] always returns true
   def self.load_plugins
-<<<<<<< HEAD
     ignored_plugins_file = File.join(CONFIG_DIR, "ignored_plugins")
     if File.file?(ignored_plugins_file)
       ignored_plugins = IO.read(ignored_plugins_file).split(/\s+/)
@@ -32,10 +31,7 @@
       ignored_plugins = []
     end
     
-    Gem.source_index.all_gems.values.each do |gem|
-=======
     Gem.source_index.entries.each do |pkgname, gem|
->>>>>>> 518e16e0
       begin
         if gem.name =~ /^yard[-_]/ && !ignored_plugins.include?(gem.name)
           log.debug "Loading plugin '#{gem.name}'..."
