module YARD
<<<<<<< HEAD
  VERSION = "0.2.1"
  
  module CodeObjects; end
  module Generators; end
  module Parser
    module Lexer; end
    module Ruby; end
  end
  module Handlers; end
  module Tags
    module Library; end
  end
  
  def self.parse(paths = "**/*.rb", level = Logger::INFO)
    old_level, YARD.logger.level = YARD.logger.level, level
    
    files = Dir[File.join(Dir.pwd, paths)]
    files.each do |file|
      YARD.logger.debug("Processing #{file}")
      YARD::Parser::SourceParser.parse(file)
    end
    
    YARD.logger.level = old_level
  end
=======
  VERSION = "0.2.2"
  ROOT = File.join(File.dirname(__FILE__), 'yard')
  TEMPLATE_ROOT = File.join(File.dirname(__FILE__), '..', 'templates')
>>>>>>> 7c61a9e0
end

$:.unshift(YARD::ROOT)

['logging', 'symbol_hash', 'autoload'].each do |file|
  require file
end
<|MERGE_RESOLUTION|>--- conflicted
+++ resolved
@@ -1,18 +1,8 @@
 module YARD
-<<<<<<< HEAD
-  VERSION = "0.2.1"
-  
-  module CodeObjects; end
-  module Generators; end
-  module Parser
-    module Lexer; end
-    module Ruby; end
-  end
-  module Handlers; end
-  module Tags
-    module Library; end
-  end
-  
+  VERSION = "0.2.2"
+  ROOT = File.join(File.dirname(__FILE__), 'yard')
+  TEMPLATE_ROOT = File.join(File.dirname(__FILE__), '..', 'templates')
+
   def self.parse(paths = "**/*.rb", level = Logger::INFO)
     old_level, YARD.logger.level = YARD.logger.level, level
     
@@ -24,11 +14,6 @@
     
     YARD.logger.level = old_level
   end
-=======
-  VERSION = "0.2.2"
-  ROOT = File.join(File.dirname(__FILE__), 'yard')
-  TEMPLATE_ROOT = File.join(File.dirname(__FILE__), '..', 'templates')
->>>>>>> 7c61a9e0
 end
 
 $:.unshift(YARD::ROOT)
