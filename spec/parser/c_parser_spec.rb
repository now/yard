require File.join(File.dirname(__FILE__), '..', 'spec_helper')
require 'continuation' unless RUBY18

describe YARD::Parser::CParser do
  before(:all) do
    file = File.join(File.dirname(__FILE__), 'examples', 'array.c.txt')
    @parser = Parser::CParser.new(IO.read(file)).parse

    override_file = File.join(File.dirname(__FILE__), 'examples', 'override.c.txt')
    @override_parser = Parser::CParser.new(IO.read(override_file)).parse
  end
  
  describe '#parse' do
    it "should parse Array class" do
      obj = YARD::Registry.at('Array')
      obj.should_not be_nil
      obj.docstring.should_not be_blank
    end
    
    it "should parse method" do
      obj = YARD::Registry.at('Array#initialize')
      obj.docstring.should_not be_blank
      obj.tags(:overload).size.should > 1
    end
  end

  describe '#find_override_comment' do
    it "should parse GMP::Z class" do
      z = YARD::Registry.at('GMP::Z')
      z.should_not be_nil
      z.docstring.should_not be_blank
    end

    it "should parse GMP::Z methods w/ bodies" do
      add = YARD::Registry.at('GMP::Z#+')
      add.docstring.should_not be_blank
      add.source.should_not be_nil
      add.source.should_not be_empty

      add_self = YARD::Registry.at('GMP::Z#+')
      add_self.docstring.should_not be_blank
      add_self.source.should_not be_nil
      add_self.source.should_not be_empty

      sqrtrem = YARD::Registry.at('GMP::Z#+')
      sqrtrem.docstring.should_not be_blank
      sqrtrem.source.should_not be_nil
      sqrtrem.source.should_not be_empty
    end

    it "should parse GMP::Z methods w/o bodies" do
      neg = YARD::Registry.at('GMP::Z#neg')
      neg.docstring.should_not be_blank
      neg.source.should be_nil

      neg_self = YARD::Registry.at('GMP::Z#neg')
      neg_self.docstring.should_not be_blank
      neg_self.source.should be_nil
    end
  end
<<<<<<< HEAD
end
=======
end if CONTINUATIONS_SUPPORTED
>>>>>>> ba37b9e9
<|MERGE_RESOLUTION|>--- conflicted
+++ resolved
@@ -58,8 +58,4 @@
       neg_self.source.should be_nil
     end
   end
-<<<<<<< HEAD
-end
-=======
-end if CONTINUATIONS_SUPPORTED
->>>>>>> ba37b9e9
+end if CONTINUATIONS_SUPPORTED